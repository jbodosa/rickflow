--- conflicted
+++ resolved
@@ -294,17 +294,10 @@
             self.atom_ids = atom_ids
         self.force_constant = force_constant
         self.position = position
-<<<<<<< HEAD
         self.k0_name = f"k0{string_hash(atom_ids, force_constant, position)}"
         self.zref_name = f"zref{string_hash(atom_ids, force_constant, position)}"
         self.zcom_name = f"zcom{string_hash(atom_ids, force_constant, position)}"
-        self.energy_string = f"{self.k0_name} * ({self.zcom_name} - {self.zref_name})^2"
-=======
-        self.k0_name = f"k0{hex(id(self))}"
-        self.zref_name = f"zref{hex(id(self))}"
-        self.zcom_name = f"zcom{hex(id(self))}"
         self.energy_string = f"0.5*{self.k0_name} * ({self.zcom_name} - {self.zref_name})^2"
->>>>>>> 1a4ec15a
         self.box_height = box_height_guess
 
     def as_openmm_force(self, system):
@@ -408,9 +401,9 @@
             self.atom_ids = atom_ids
         self.force_constant = force_constant
         self.position = position
-        self.k0_name = f"k0{hex(id(self))}"
-        self.zref_name = f"zref{hex(id(self))}"
-        self.zcom_name = f"zcom{hex(id(self))}"
+        self.k0_name = f"k0{string_hash(atom_ids, force_constant, position)}"
+        self.zref_name = f"zref{string_hash(atom_ids, force_constant, position)}"
+        self.zcom_name = f"zcom{string_hash(atom_ids, force_constant, position)}"
         self.energy_string = f"0.5 * {self.k0_name} * ({self.zcom_name} - {self.zref_name})^2"
         self.box_height = box_height_guess
 
