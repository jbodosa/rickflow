--- conflicted
+++ resolved
@@ -156,9 +156,5 @@
                 flow.run()
             else:
                 ## check that the simulation would fail without equilibration
-<<<<<<< HEAD
-                with pytest.raises(Exception):
-=======
                 with pytest.raises(Exception): # could be a ValueError or an OpenMMException
->>>>>>> 131058d5
                     flow.run()